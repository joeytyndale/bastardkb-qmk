--- conflicted
+++ resolved
@@ -239,7 +239,6 @@
 
 The device version is a BCD (binary coded decimal) value, in the format `MMmr`, so the below value would look like `0x0100` in the generated code. This also means the maximum valid values for each part are `99.9.9`, despite it being a hexadecimal value under the hood.
 
-<<<<<<< HEAD
 ### Encoders
 
 This section controls the basic [rotary encoder](feature_encoders.md) support.
@@ -272,7 +271,10 @@
             { "pin_a": "B5", "pin_b": "A2", "resolution": 4 }
             { "pin_a": "B6", "pin_b": "A3", "resolution": 2 }
         ]
-=======
+    }
+}
+```
+
 ### Secure
 
 The following options can be configured:
@@ -291,7 +293,6 @@
         "unlock_sequence": [ [0,0], [0,1] ],
         "unlock_timeout": 5000,
         "idle_timeout": 60000
->>>>>>> 2a3dd952
     }
 }
 ```