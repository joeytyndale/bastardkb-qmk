--- conflicted
+++ resolved
@@ -529,8 +529,6 @@
 #endif
 }
 
-<<<<<<< HEAD
-=======
 //=============  USER CONFIG PARAMS  ===============
 // wpm graph originally designed by john-ezra
 
@@ -592,7 +590,6 @@
     }
 }
 
->>>>>>> 941b1d35
 #if defined(POINTING_DEVICE_ENABLE)
 void render_pointing_dpi_status(uint16_t cpi, uint8_t padding) {
     oled_write_P(PSTR("CPI:"), false);
@@ -955,13 +952,6 @@
 #    elif defined(DEBUG_MATRIX_SCAN_RATE)
     render_matrix_scan_rate(2);
 #    endif
-<<<<<<< HEAD
-    oled_write_P(PSTR("  "), false);
-#    if defined(KEYBOARD_handwired_tractyl_manuform)
-    render_pointing_dpi_status(kb_config_data.device_cpi, 1);
-#    elif defined(KEYBOARD_bastardkb_charybdis)
-    render_pointing_dpi_status(, 1);
-=======
     oled_set_cursor(7, 2);
 #    if defined(KEYBOARD_bastardkb_charybdis)
     render_pointing_dpi_status(charybdis_get_pointer_sniping_enabled() ? charybdis_get_pointer_sniping_dpi() : charybdis_get_pointer_default_dpi(), 1);
@@ -1003,7 +993,6 @@
     oled_write_raw_P(mouse_logo[image_index][1], 16);
 #    elif defined(WPM_ENABLE) && defined(DEBUG_MATRIX_SCAN_RATE)
     render_matrix_scan_rate(2);
->>>>>>> 941b1d35
 #    endif
 
     oled_set_cursor(0, 5);
