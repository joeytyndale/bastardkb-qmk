--- conflicted
+++ resolved
@@ -511,7 +511,6 @@
     return info_data
 
 
-<<<<<<< HEAD
 def _matrix_size(info_data):
     """Add info_data['matrix_size'] if it doesn't exist.
     """
@@ -552,44 +551,8 @@
             _log_error(info_data, f'MATRIX_ROWS is inconsistent with the size of MATRIX_ROW_PINS: {row_count} != {actual_row_count}')
 
 
-def _merge_layouts(info_data, new_info_data):
-    """Merge new_info_data into info_data in an intelligent way.
-    """
-    for layout_name, layout_json in new_info_data['layouts'].items():
-        if layout_name in info_data['layouts']:
-            # Pull in layouts we have a macro for
-            if len(info_data['layouts'][layout_name]['layout']) != len(layout_json['layout']):
-                msg = '%s: %s: Number of elements in info.json does not match! info.json:%s != %s:%s'
-                _log_error(info_data, msg % (info_data['keyboard_folder'], layout_name, len(layout_json['layout']), layout_name, len(info_data['layouts'][layout_name]['layout'])))
-            else:
-                for i, key in enumerate(info_data['layouts'][layout_name]['layout']):
-                    key.update(layout_json['layout'][i])
-        else:
-            # Pull in layouts that have matrix data
-            missing_matrix = False
-            for key in layout_json.get('layout', {}):
-                if 'matrix' not in key:
-                    missing_matrix = True
-
-            if not missing_matrix:
-                if layout_name in info_data['layouts']:
-                    # Update an existing layout with new data
-                    for i, key in enumerate(info_data['layouts'][layout_name]['layout']):
-                        key.update(layout_json['layout'][i])
-
-                else:
-                    # Copy in the new layout wholesale
-                    layout_json['c_macro'] = False
-                    info_data['layouts'][layout_name] = layout_json
-
-    return info_data
-
-
 def _search_keyboard_h(keyboard):
     keyboard = Path(keyboard)
-=======
-def _search_keyboard_h(path):
->>>>>>> c1add5d0
     current_path = Path('keyboards/')
     aliases = {}
     layouts = {}
