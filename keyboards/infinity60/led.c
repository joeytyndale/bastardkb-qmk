/*
Copyright 2015 Jun Wako <wakojun@gmail.com>

This program is free software: you can redistribute it and/or modify
it under the terms of the GNU General Public License as published by
the Free Software Foundation, either version 2 of the License, or
(at your option) any later version.

This program is distributed in the hope that it will be useful,
but WITHOUT ANY WARRANTY; without even the implied warranty of
MERCHANTABILITY or FITNESS FOR A PARTICULAR PURPOSE.  See the
GNU General Public License for more details.

You should have received a copy of the GNU General Public License
along with this program.  If not, see <http://www.gnu.org/licenses/>.
*/

#include "hal.h"

#include "led.h"

#include "led_controller.h"

/* WARNING! This function needs to be callable from
 * both regular threads and ISRs, unlocked (during resume-from-sleep).
 * In particular, I2C functions (interrupt-driven) should NOT be called from here.
 */
void led_set(uint8_t usb_led) {
<<<<<<< HEAD
/*
    // PTA5: LED (1:on/0:off)
    GPIOA->PDDR |= (1<<1);
    PORTA->PCR[5] |= PORTx_PCRn_DSE | PORTx_PCRn_MUX(1);
    if (usb_led & (1<<USB_LED_CAPS_LOCK)) {
        GPIOA->PSOR |= (1<<5);
    } else {
        GPIOA->PCOR |= (1<<5);
    }
 */
    if (usb_led & (1<<USB_LED_CAPS_LOCK)) {
        // signal the LED control thread
        chSysUnconditionalLock();
        chMBPostI(&led_mailbox, LED_MSG_CAPS_ON);
        chSysUnconditionalUnlock();
    } else {
        // signal the LED control thread
        chSysUnconditionalLock();
        chMBPostI(&led_mailbox, LED_MSG_CAPS_OFF);
=======
    msg_t msg;

    if (usb_led & (1<<USB_LED_NUM_LOCK)) {
        chSysUnconditionalLock();
        msg=(1 << 8) | TOGGLE_NUM_LOCK;
        chMBPostI(&led_mailbox, msg);
        chSysUnconditionalUnlock();
    } else {
        chSysUnconditionalLock();
        msg=(0 << 8) | TOGGLE_NUM_LOCK;
        chMBPostI(&led_mailbox, msg);
        chSysUnconditionalUnlock();
    }
    if (usb_led & (1<<USB_LED_CAPS_LOCK)) {
        chSysUnconditionalLock();
        msg=(1 << 8) | TOGGLE_CAPS_LOCK;
        chMBPostI(&led_mailbox, msg);
        chSysUnconditionalUnlock();
    } else {
        chSysUnconditionalLock();
        msg=(0 << 8) | TOGGLE_CAPS_LOCK;
        chMBPostI(&led_mailbox, msg);
>>>>>>> f54b4771
        chSysUnconditionalUnlock();
    }
}<|MERGE_RESOLUTION|>--- conflicted
+++ resolved
@@ -26,27 +26,6 @@
  * In particular, I2C functions (interrupt-driven) should NOT be called from here.
  */
 void led_set(uint8_t usb_led) {
-<<<<<<< HEAD
-/*
-    // PTA5: LED (1:on/0:off)
-    GPIOA->PDDR |= (1<<1);
-    PORTA->PCR[5] |= PORTx_PCRn_DSE | PORTx_PCRn_MUX(1);
-    if (usb_led & (1<<USB_LED_CAPS_LOCK)) {
-        GPIOA->PSOR |= (1<<5);
-    } else {
-        GPIOA->PCOR |= (1<<5);
-    }
- */
-    if (usb_led & (1<<USB_LED_CAPS_LOCK)) {
-        // signal the LED control thread
-        chSysUnconditionalLock();
-        chMBPostI(&led_mailbox, LED_MSG_CAPS_ON);
-        chSysUnconditionalUnlock();
-    } else {
-        // signal the LED control thread
-        chSysUnconditionalLock();
-        chMBPostI(&led_mailbox, LED_MSG_CAPS_OFF);
-=======
     msg_t msg;
 
     if (usb_led & (1<<USB_LED_NUM_LOCK)) {
@@ -69,7 +48,6 @@
         chSysUnconditionalLock();
         msg=(0 << 8) | TOGGLE_CAPS_LOCK;
         chMBPostI(&led_mailbox, msg);
->>>>>>> f54b4771
         chSysUnconditionalUnlock();
     }
 }