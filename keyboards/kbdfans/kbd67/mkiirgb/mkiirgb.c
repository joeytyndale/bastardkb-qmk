<<<<<<< HEAD
#include "mkiirgb.h"
#ifdef RGB_MATRIX_ENABLE
const is31_led __flash g_is31_leds[DRIVER_LED_TOTAL] = {
	
	{0, C8_8,  C7_8, C6_8},   // LA17
	{0, C9_8,  C7_7, C6_7},   // LA16
	{0, C9_7,  C8_7, C6_6},   // LA15	
	{0, C9_6,  C8_6, C7_6},   // LA14
	{0, C9_5,  C8_5, C7_5},   // LA13	
	{0, C9_4,  C8_4, C7_4},   // LA12	
	{0, C9_3,  C8_3, C7_3},   // LA11	
	{0, C9_2,  C8_2, C7_2},   // LA10	
	{0, C9_1,  C8_1,  C7_1},  // LA9	
	{0, C2_9,  C3_9,  C4_9},  // LB0
	{0, C1_9,  C3_10, C4_10}, // LB1
	{0, C1_10, C2_10, C4_11}, // LB2
	{0, C1_11, C2_11, C3_11}, // LB3
	{0, C1_13, C2_13, C3_13}, // LB5
	{0, C1_14, C2_14, C3_14}, // LB6
	
	{0, C1_7,  C2_7, C3_7},   // LA7
	{0, C1_6,  C2_6, C3_6},   // LA6	
	{0, C1_5,  C2_5, C3_5},   // LA5	
	{0, C1_4,  C2_4, C3_4},   // LA4	
	{0, C1_3,  C2_3, C3_3},   // LA3	
	{0, C1_2,  C2_2, C4_3},   // LA2	
	{0, C1_1,  C3_2, C4_2},   // LA1	
	{0, C2_1,  C3_1,  C4_1},  // LA0
	{0, C9_9,  C8_9,  C7_9},  // LB9
	{0, C9_10, C8_10, C7_10}, // LB10
	{0, C9_11, C8_11, C7_11}, // LB11
	{0, C9_12, C8_12, C7_12}, // LB12
	{0, C9_13, C8_13, C7_13}, // LB13
	{0, C9_14, C8_14, C7_14}, // LB14
	{0, C1_15, C2_15, C3_15}, // LB7

    {0, C1_8,  C2_8, C3_8},   // LA8
	{1, C9_6,  C8_6, C7_6},   // LC14
	{1, C9_5,  C8_5, C7_5},   // LC13	
	{1, C9_4,  C8_4, C7_4},   // LC12	
	{1, C9_3,  C8_3, C7_3},   // LC11	
	{1, C9_2,  C8_2, C7_2},   // LC10	
	{1, C9_1,  C8_1,  C7_1},  // LC9
	{1, C2_9,  C3_9,  C4_9},  // LD0
	{1, C1_9,  C3_10, C4_10}, // LD1
	{1, C1_10, C2_10, C4_11}, // LD2
	{1, C1_11, C2_11, C3_11}, // LD3
	{1, C1_12, C2_12, C3_12}, // LD4
	{1, C1_13, C2_13, C3_13}, // LD5
	{0, C1_16, C2_16, C3_16}, // LB8

	{1, C9_8,  C7_7, C6_7},   // LC16
	{1, C1_5,  C2_5, C3_5},   // LC5
	{1, C1_4,  C2_4, C3_4},   // LC4
	{1, C1_3,  C2_3, C3_3},   // LC3	
	{1, C1_2,  C2_2, C4_3},   // LC2	
	{1, C1_1,  C3_2, C4_2},   // LC1
	{1, C9_9,  C8_9,  C7_9},  // LD9
	{1, C9_10, C8_10, C7_10}, // LD10
	{1, C9_11, C8_11, C7_11}, // LD11
	{1, C9_12, C8_12, C7_12}, // LD12
	{1, C1_14, C2_14, C3_14}, // LD6
	{1, C1_15, C2_15, C3_15}, // LD7
	{1, C1_16, C2_16, C3_16}, // LD8
	{0, C9_15, C8_15, C6_14}, // LB15

	{1, C8_8,  C7_8, C6_8},   // LC17
	{1, C1_8,  C2_8, C3_8},   // LC8	
	{1, C1_7,  C2_7, C3_7},   // LC7
	{1, C2_1,  C3_1,  C4_1},  // LC0
	{1, C9_14, C8_14, C7_14}, // LD14
	{1, C9_15, C8_15, C6_14}, // LD15
	{1, C8_16, C7_16, C6_16}, // LD17
	{0, C8_16, C7_16, C6_16}, // LB17
	{0, C9_16, C7_15, C6_15}, // LB16

};

led_config_t g_led_config = { {
    {  0,  1,  2,  3,  4,  5,  6,  7,   8,  9,  10,  11, 12,    13,  14 },
    {  15, 16, 17, 18, 19, 20, 21, 22,  23, 24, 25,  26, 27,    28,  29 },
    {  30, 31, 32, 33, 34, 35, 36, 37,  38, 39, 40,  41, NO_LED,42,  43 },
    {  44, 45, 46, 47, 48, 49, 50, 51,  52, 53, 54,  55, NO_LED,56,  57 },
    {  58, 59, 60, NO_LED, NO_LED,  61, NO_LED, NO_LED,  62,  NO_LED,  63,  64, NO_LED,  65,  66 }
}, {
    {0,0},{15,0},{30,0},{45,0},{60,0},{75,0},{90,0},{105,0},{120,0},{135,0},{150,0},{165,0},{180,0},{203,0},{224,0},
	{4,16},{23,16},{38,16},{53,16},{68,16},{83,16},{98,16},{113,16},{128,16},{143,16},{158,16},{173,16},{188,16},{206,16},{224,16},
	{6,32},{26,32},{41,32},{56,32},{71,32},{86,32},{101,32},{116,32},{131,32},{146,32},{161,32},{176,32},{201,32},{224,32},
	{9,48},{34,48},{49,48},{64,48},{79,48},{94,48},{109,48},{124,48},{139,48},{154,48},{169,48},{189,48},{210,48},{224,48},
	{2,64},{21,64},{39,64},{96,64},{152,64},{171,64},{195,64},{210,64},{224,64}
}, {
    1, 4, 4, 4, 4, 4, 4, 4, 4, 4, 4, 4, 4, 4, 1,
    1, 4, 4, 4, 4, 4, 4, 4, 4, 4, 4, 4, 4, 4, 1,
    1, 4, 4, 4, 4, 4, 4, 4, 4, 4, 4, 4, 4, 1, 
    1, 4, 4, 4, 4, 4, 4, 4, 4, 4, 4, 4, 4, 1,
    1, 1, 1, 4, 1, 1, 1, 1, 1
} };

void suspend_power_down_kb(void)
{
    rgb_matrix_set_suspend_state(true);
    suspend_power_down_user();
}

void suspend_wakeup_init_kb(void)
{
    rgb_matrix_set_suspend_state(false);
    suspend_wakeup_init_user();
}

__attribute__ ((weak))
void rgb_matrix_indicators_user(void)
{
    if (IS_HOST_LED_ON(USB_LED_CAPS_LOCK))
    {
        rgb_matrix_set_color(30, 0xFF, 0xFF, 0xFF);
    }
}
#endif
=======
/* Copyright 2021 DZTECH <moyi4681@live.cn>
 *
 * This program is free software: you can redistribute it and/or modify
 * it under the terms of the GNU General Public License as published by
 * the Free Software Foundation, either version 2 of the License, or
 * (at your option) any later version.
 *
 * This program is distributed in the hope that it will be useful,
 * but WITHOUT ANY WARRANTY; without even the implied warranty of
 * MERCHANTABILITY or FITNESS FOR A PARTICULAR PURPOSE.  See the
 * GNU General Public License for more details.
 *
 * You should have received a copy of the GNU General Public License
 * along with this program.  If not, see <http://www.gnu.org/licenses/>.
 */
 
#include "mkiirgb.h"
>>>>>>> e6c171bd
<|MERGE_RESOLUTION|>--- conflicted
+++ resolved
@@ -1,4 +1,19 @@
-<<<<<<< HEAD
+/* Copyright 2021 DZTECH <moyi4681@live.cn>
+ *
+ * This program is free software: you can redistribute it and/or modify
+ * it under the terms of the GNU General Public License as published by
+ * the Free Software Foundation, either version 2 of the License, or
+ * (at your option) any later version.
+ *
+ * This program is distributed in the hope that it will be useful,
+ * but WITHOUT ANY WARRANTY; without even the implied warranty of
+ * MERCHANTABILITY or FITNESS FOR A PARTICULAR PURPOSE.  See the
+ * GNU General Public License for more details.
+ *
+ * You should have received a copy of the GNU General Public License
+ * along with this program.  If not, see <http://www.gnu.org/licenses/>.
+ */
+ 
 #include "mkiirgb.h"
 #ifdef RGB_MATRIX_ENABLE
 const is31_led __flash g_is31_leds[DRIVER_LED_TOTAL] = {
@@ -117,23 +132,4 @@
         rgb_matrix_set_color(30, 0xFF, 0xFF, 0xFF);
     }
 }
-#endif
-=======
-/* Copyright 2021 DZTECH <moyi4681@live.cn>
- *
- * This program is free software: you can redistribute it and/or modify
- * it under the terms of the GNU General Public License as published by
- * the Free Software Foundation, either version 2 of the License, or
- * (at your option) any later version.
- *
- * This program is distributed in the hope that it will be useful,
- * but WITHOUT ANY WARRANTY; without even the implied warranty of
- * MERCHANTABILITY or FITNESS FOR A PARTICULAR PURPOSE.  See the
- * GNU General Public License for more details.
- *
- * You should have received a copy of the GNU General Public License
- * along with this program.  If not, see <http://www.gnu.org/licenses/>.
- */
- 
-#include "mkiirgb.h"
->>>>>>> e6c171bd
+#endif