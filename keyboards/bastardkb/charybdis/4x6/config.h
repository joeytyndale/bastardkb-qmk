--- conflicted
+++ resolved
@@ -18,11 +18,6 @@
 
 #pragma once
 
-<<<<<<< HEAD
-#include "config_common.h"
-
-=======
->>>>>>> 4195eb8f
 /* Key matrix configuration. */
 #define MATRIX_ROWS 10 // Rows are doubled-up.
 #define MATRIX_COLS 6
