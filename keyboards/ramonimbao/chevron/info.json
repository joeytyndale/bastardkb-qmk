--- conflicted
+++ resolved
@@ -1,10 +1,7 @@
 {
     "keyboard_name": "Chevron",
-<<<<<<< HEAD
-=======
     "url": "",
     "maintainer": "ramonimbao",
->>>>>>> 06e06435
     "width": 14.5,
     "height": 5,
     "layouts": {
